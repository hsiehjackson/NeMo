# Copyright (c) 2020, NVIDIA CORPORATION.  All rights reserved.
#
# Licensed under the Apache License, Version 2.0 (the "License");
# you may not use this file except in compliance with the License.
# You may obtain a copy of the License at
#
#     http://www.apache.org/licenses/LICENSE-2.0
#
# Unless required by applicable law or agreed to in writing, software
# distributed under the License is distributed on an "AS IS" BASIS,
# WITHOUT WARRANTIES OR CONDITIONS OF ANY KIND, either express or implied.
# See the License for the specific language governing permissions and
# limitations under the License.

import json
from os.path import expanduser
from typing import Any, Callable, Dict, Iterator, List, Optional, Union


class ManifestBase:
    def __init__(self, *args, **kwargs):
        raise ValueError(
            "This class is deprecated, look at https://github.com/NVIDIA/NeMo/pull/284 for correct behaviour."
        )


class ManifestEN:
    def __init__(self, *args, **kwargs):
        raise ValueError(
            "This class is deprecated, look at https://github.com/NVIDIA/NeMo/pull/284 for correct behaviour."
        )


def item_iter(
    manifests_files: Union[str, List[str]], parse_func: Callable[[str, Optional[str]], Dict[str, Any]] = None
) -> Iterator[Dict[str, Any]]:
    """Iterate through json lines of provided manifests.

    NeMo ASR pipelines often assume certain manifest files structure. In
    particular, each manifest file should consist of line-per-sample files with
    each line being correct json dict. Each such json dict should have a field
    for audio file string, a field for duration float and a field for text
    string. Offset also could be additional field and is set to None by
    default.

    Args:
        manifests_files: Either single string file or list of such -
            manifests to yield items from.

        parse_func: A callable function which accepts as input a single line
            of a manifest and optionally the manifest file itself,
            and parses it, returning a dictionary mapping from str -> Any.

    Yields:
        Parsed key to value item dicts.

    Raises:
        ValueError: If met invalid json line structure.
    """

    if isinstance(manifests_files, str):
        manifests_files = [manifests_files]

    if parse_func is None:
        parse_func = __parse_item

    k = -1
    for manifest_file in manifests_files:
        with open(expanduser(manifest_file), 'r') as f:
            for line in f:
                k += 1
                item = parse_func(line, manifest_file)
                item['id'] = k

                yield item


def __parse_item(line: str, manifest_file: str) -> Dict[str, Any]:
    item = json.loads(line)

    # Audio file
    if 'audio_filename' in item:
        item['audio_file'] = item.pop('audio_filename')
    elif 'audio_filepath' in item:
        item['audio_file'] = item.pop('audio_filepath')
    else:
        raise ValueError(
            f"Manifest file {manifest_file} has invalid json line structure: {line} without proper audio file key."
        )
    item['audio_file'] = expanduser(item['audio_file'])

    # Duration.
    if 'duration' not in item:
        raise ValueError(
            f"Manifest file {manifest_file} has invalid json line structure: {line} without proper duration key."
        )

    # Text.
    if 'text' in item:
        pass
    elif 'text_filepath' in item:
        with open(item.pop('text_filepath'), 'r') as f:
            item['text'] = f.read().replace('\n', '')
    elif 'normalized_text' in item:
        item['text'] = item['normalized_text']

    item = dict(
        audio_file=item['audio_file'],
        duration=item['duration'],
        text=item.get('text', ""),
        offset=item.get('offset', None),
        speaker=item.get('speaker', None),
        orig_sr=item.get('orig_sample_rate', None),
<<<<<<< HEAD
        token_labels=item.get('token_labels', None)
=======
        lang=item.get('lang', None),
>>>>>>> 75652789
    )

    return item<|MERGE_RESOLUTION|>--- conflicted
+++ resolved
@@ -111,11 +111,8 @@
         offset=item.get('offset', None),
         speaker=item.get('speaker', None),
         orig_sr=item.get('orig_sample_rate', None),
-<<<<<<< HEAD
         token_labels=item.get('token_labels', None)
-=======
         lang=item.get('lang', None),
->>>>>>> 75652789
     )
 
     return item