# Copyright (c) 2020, NVIDIA CORPORATION.  All rights reserved.
#
# Licensed under the Apache License, Version 2.0 (the "License");
# you may not use this file except in compliance with the License.
# You may obtain a copy of the License at
#
#     http://www.apache.org/licenses/LICENSE-2.0
#
# Unless required by applicable law or agreed to in writing, software
# distributed under the License is distributed on an "AS IS" BASIS,
# WITHOUT WARRANTIES OR CONDITIONS OF ANY KIND, either express or implied.
# See the License for the specific language governing permissions and
# limitations under the License.

import collections
import json
import os
from typing import Any, Dict, List, Optional, Union

import pandas as pd

from nemo.collections.common.parts.preprocessing import manifest, parsers
from nemo.utils import logging


class _Collection(collections.UserList):
    """List of parsed and preprocessed data."""

    OUTPUT_TYPE = None  # Single element output type.


class Text(_Collection):
    """Simple list of preprocessed text entries, result in list of tokens."""

    OUTPUT_TYPE = collections.namedtuple('TextEntity', 'tokens')

    def __init__(self, texts: List[str], parser: parsers.CharParser):
        """Instantiates text manifest and do the preprocessing step.

        Args:
            texts: List of raw texts strings.
            parser: Instance of `CharParser` to convert string to tokens.
        """

        data, output_type = [], self.OUTPUT_TYPE
        for text in texts:
            tokens = parser(text)

            if tokens is None:
                logging.warning("Fail to parse '%s' text line.", text)
                continue

            data.append(output_type(tokens))

        super().__init__(data)


class FromFileText(Text):
    """Another form of texts manifest with reading from file."""

    def __init__(self, file: str, parser: parsers.CharParser):
        """Instantiates text manifest and do the preprocessing step.

        Args:
            file: File path to read from.
            parser: Instance of `CharParser` to convert string to tokens.
        """

        texts = self.__parse_texts(file)

        super().__init__(texts, parser)

    @staticmethod
    def __parse_texts(file: str) -> List[str]:
        if not os.path.exists(file):
            raise ValueError('Provided texts file does not exists!')

        _, ext = os.path.splitext(file)
        if ext == '.csv':
            texts = pd.read_csv(file)['transcript'].tolist()
        elif ext == '.json':  # Not really a correct json.
            texts = list(item['text'] for item in manifest.item_iter(file))
        else:
            with open(file, 'r') as f:
                texts = f.readlines()

        return texts


class AudioText(_Collection):
    """List of audio-transcript text correspondence with preprocessing."""

    OUTPUT_TYPE = collections.namedtuple(
        typename='AudioTextEntity',
        field_names='id audio_file duration text_tokens offset text_raw speaker orig_sr lang',
    )

    def __init__(
        self,
        ids: List[int],
        audio_files: List[str],
        durations: List[float],
        texts: List[str],
        offsets: List[str],
        speakers: List[Optional[int]],
        orig_sampling_rates: List[Optional[int]],
<<<<<<< HEAD
        token_labels: List[Optional[int]],
=======
        langs: List[Optional[str]],
>>>>>>> 75652789
        parser: parsers.CharParser,
        min_duration: Optional[float] = None,
        max_duration: Optional[float] = None,
        max_number: Optional[int] = None,
        do_sort_by_duration: bool = False,
        index_by_file_id: bool = False,
    ):
        """Instantiates audio-text manifest with filters and preprocessing.

        Args:
            ids: List of examples positions.
            audio_files: List of audio files.
            durations: List of float durations.
            texts: List of raw text transcripts.
            offsets: List of duration offsets or None.
            speakers: List of optional speakers ids.
            orig_sampling_rates: List of original sampling rates of audio files.
            langs: List of language ids, one for eadh sample, or None.
            parser: Instance of `CharParser` to convert string to tokens.
            min_duration: Minimum duration to keep entry with (default: None).
            max_duration: Maximum duration to keep entry with (default: None).
            max_number: Maximum number of samples to collect.
            do_sort_by_duration: True if sort samples list by duration. Not compatible with index_by_file_id.
            index_by_file_id: If True, saves a mapping from filename base (ID) to index in data.
        """

        output_type = self.OUTPUT_TYPE
        data, duration_filtered, num_filtered, total_duration = [], 0.0, 0, 0.0
        if index_by_file_id:
            self.mapping = {}

<<<<<<< HEAD
        for id_, audio_file, duration, offset, text, speaker, orig_sr, token_labels in zip(
            ids, audio_files, durations, offsets, texts, speakers, orig_sampling_rates, token_labels
=======
        for id_, audio_file, duration, offset, text, speaker, orig_sr, lang in zip(
            ids, audio_files, durations, offsets, texts, speakers, orig_sampling_rates, langs
>>>>>>> 75652789
        ):
            # Duration filters.
            if min_duration is not None and duration < min_duration:
                duration_filtered += duration
                num_filtered += 1
                continue

            if max_duration is not None and duration > max_duration:
                duration_filtered += duration
                num_filtered += 1
                continue

<<<<<<< HEAD

            if token_labels is not None:
                text_tokens = token_labels
            else:
                text_tokens = parser(text)
                if text_tokens is None:
                    duration_filtered += duration
                    num_filtered += 1
                    continue
=======
            if text != '':
                if hasattr(parser, "is_aggregate") and parser.is_aggregate:
                    if lang is not None:
                        text_tokens = parser(text, lang)
                    else:
                        raise ValueError("lang required in manifest when using aggregate tokenizers")
                else:
                    text_tokens = parser(text)
            else:
                text_tokens = []

            if text_tokens is None:
                duration_filtered += duration
                num_filtered += 1
                continue
>>>>>>> 75652789

            total_duration += duration

            data.append(output_type(id_, audio_file, duration, text_tokens, offset, text, speaker, orig_sr, lang))
            if index_by_file_id:
                file_id, _ = os.path.splitext(os.path.basename(audio_file))
                self.mapping[file_id] = len(data) - 1

            # Max number of entities filter.
            if len(data) == max_number:
                break

        if do_sort_by_duration:
            if index_by_file_id:
                logging.warning("Tried to sort dataset by duration, but cannot since index_by_file_id is set.")
            else:
                data.sort(key=lambda entity: entity.duration)

        logging.info("Dataset loaded with %d files totalling %.2f hours", len(data), total_duration / 3600)
        logging.info("%d files were filtered totalling %.2f hours", num_filtered, duration_filtered / 3600)

        super().__init__(data)


class ASRAudioText(AudioText):
    """`AudioText` collector from asr structured json files."""

    def __init__(self, manifests_files: Union[str, List[str]], *args, **kwargs):
        """Parse lists of audio files, durations and transcripts texts.

        Args:
            manifests_files: Either single string file or list of such -
                manifests to yield items from.
            *args: Args to pass to `AudioText` constructor.
            **kwargs: Kwargs to pass to `AudioText` constructor.
        """

<<<<<<< HEAD
        ids, audio_files, durations, texts, offsets, speakers, orig_srs, token_labels = [], [], [], [], [], [], [], []
=======
        ids, audio_files, durations, texts, offsets, speakers, orig_srs, langs = [], [], [], [], [], [], [], []
>>>>>>> 75652789
        for item in manifest.item_iter(manifests_files):
            ids.append(item['id'])
            audio_files.append(item['audio_file'])
            durations.append(item['duration'])
            texts.append(item['text'])
            offsets.append(item['offset'])
            speakers.append(item['speaker'])
            orig_srs.append(item['orig_sr'])
<<<<<<< HEAD
            token_labels.append(item['token_labels'])

        super().__init__(ids, audio_files, durations, texts, offsets, speakers, orig_srs, token_labels, *args, **kwargs)
=======
            langs.append(item['lang'])

        super().__init__(ids, audio_files, durations, texts, offsets, speakers, orig_srs, langs, *args, **kwargs)
>>>>>>> 75652789


class SpeechLabel(_Collection):
    """List of audio-label correspondence with preprocessing."""

    OUTPUT_TYPE = collections.namedtuple(typename='SpeechLabelEntity', field_names='audio_file duration label offset',)

    def __init__(
        self,
        audio_files: List[str],
        durations: List[float],
        labels: List[Union[int, str]],
        offsets: List[Optional[float]],
        min_duration: Optional[float] = None,
        max_duration: Optional[float] = None,
        max_number: Optional[int] = None,
        do_sort_by_duration: bool = False,
        index_by_file_id: bool = False,
    ):
        """Instantiates audio-label manifest with filters and preprocessing.

        Args:
            audio_files: List of audio files.
            durations: List of float durations.
            labels: List of labels.
            offsets: List of offsets or None.
            min_duration: Minimum duration to keep entry with (default: None).
            max_duration: Maximum duration to keep entry with (default: None).
            max_number: Maximum number of samples to collect.
            do_sort_by_duration: True if sort samples list by duration.
            index_by_file_id: If True, saves a mapping from filename base (ID) to index in data.
        """

        if index_by_file_id:
            self.mapping = {}
        output_type = self.OUTPUT_TYPE
        data, duration_filtered = [], 0.0
        for audio_file, duration, command, offset in zip(audio_files, durations, labels, offsets):
            # Duration filters.
            if min_duration is not None and duration < min_duration:
                duration_filtered += duration
                continue

            if max_duration is not None and duration > max_duration:
                duration_filtered += duration
                continue

            data.append(output_type(audio_file, duration, command, offset))

            if index_by_file_id:
                file_id, _ = os.path.splitext(os.path.basename(audio_file))
                self.mapping[file_id] = len(data) - 1

            # Max number of entities filter.
            if len(data) == max_number:
                break

        if do_sort_by_duration:
            if index_by_file_id:
                logging.warning("Tried to sort dataset by duration, but cannot since index_by_file_id is set.")
            else:
                data.sort(key=lambda entity: entity.duration)

        logging.info(
            "Filtered duration for loading collection is %f.", duration_filtered,
        )
        self.uniq_labels = sorted(set(map(lambda x: x.label, data)))
        logging.info("# {} files loaded accounting to # {} labels".format(len(data), len(self.uniq_labels)))

        super().__init__(data)


class ASRSpeechLabel(SpeechLabel):
    """`SpeechLabel` collector from structured json files."""

    def __init__(self, manifests_files: Union[str, List[str]], is_regression_task=False, *args, **kwargs):
        """Parse lists of audio files, durations and transcripts texts.

        Args:
            manifests_files: Either single string file or list of such -
                manifests to yield items from.
            is_regression_task: It's a regression task
            *args: Args to pass to `SpeechLabel` constructor.
            **kwargs: Kwargs to pass to `SpeechLabel` constructor.
        """
        audio_files, durations, labels, offsets = [], [], [], []

        for item in manifest.item_iter(manifests_files, parse_func=self.__parse_item):
            audio_files.append(item['audio_file'])
            durations.append(item['duration'])
            if not is_regression_task:
                labels.append(item['label'])
            else:
                labels.append(float(item['label']))

            offsets.append(item['offset'])

        super().__init__(audio_files, durations, labels, offsets, *args, **kwargs)

    def __parse_item(self, line: str, manifest_file: str) -> Dict[str, Any]:
        item = json.loads(line)

        # Audio file
        if 'audio_filename' in item:
            item['audio_file'] = item.pop('audio_filename')
        elif 'audio_filepath' in item:
            item['audio_file'] = item.pop('audio_filepath')
        else:
            raise ValueError(
                f"Manifest file has invalid json line " f"structure: {line} without proper audio file key."
            )
        item['audio_file'] = os.path.expanduser(item['audio_file'])

        # Duration.
        if 'duration' not in item:
            raise ValueError(f"Manifest file has invalid json line " f"structure: {line} without proper duration key.")

        # Label.
        if 'command' in item:
            item['label'] = item.pop('command')
        elif 'target' in item:
            item['label'] = item.pop('target')
        elif 'label' in item:
            pass
        else:
            raise ValueError(f"Manifest file has invalid json line " f"structure: {line} without proper label key.")

        item = dict(
            audio_file=item['audio_file'],
            duration=item['duration'],
            label=item['label'],
            offset=item.get('offset', None),
        )

        return item


class FeatureSequenceLabel(_Collection):
    """List of feature sequence of label correspondence with preprocessing."""

    OUTPUT_TYPE = collections.namedtuple(typename='FeatureSequenceLabelEntity', field_names='feature_file seq_label',)

    def __init__(
        self,
        feature_files: List[str],
        seq_labels: List[str],
        max_number: Optional[int] = None,
        index_by_file_id: bool = False,
    ):
        """Instantiates feature-SequenceLabel manifest with filters and preprocessing.

        Args:
            feature_files: List of feature files.
            seq_labels: List of sequences of abels.
            max_number: Maximum number of samples to collect.
            index_by_file_id: If True, saves a mapping from filename base (ID) to index in data.
        """

        output_type = self.OUTPUT_TYPE
        data, num_filtered = (
            [],
            0.0,
        )
        self.uniq_labels = set()

        if index_by_file_id:
            self.mapping = {}

        for feature_file, seq_label in zip(feature_files, seq_labels):

            label_tokens, uniq_labels_in_seq = self.relative_speaker_parser(seq_label)

            data.append(output_type(feature_file, label_tokens))
            self.uniq_labels |= uniq_labels_in_seq

            if label_tokens is None:
                num_filtered += 1
                continue

            if index_by_file_id:
                file_id, _ = os.path.splitext(os.path.basename(feature_file))
                self.mapping[feature_file] = len(data) - 1

            # Max number of entities filter.
            if len(data) == max_number:
                break

        logging.info("# {} files loaded including # {} unique labels".format(len(data), len(self.uniq_labels)))
        super().__init__(data)

    def relative_speaker_parser(self, seq_label):
        """ Convert sequence of speaker labels to relative labels.
        Convert sequence of absolute speaker to sequence of relative speaker [E A C A E E C] -> [0 1 2 1 0 0 2]
        In this seq of label , if label do not appear before, assign new relative labels len(pos); else reuse previous assigned relative labels.
        Args:
            seq_label (str): A string of a sequence of labels.

        Return:
            relative_seq_label (List) : A list of relative sequence of labels
            unique_labels_in_seq (Set): A set of unique labels in the sequence
        """
        seq = seq_label.split()
        conversion_dict = dict()
        relative_seq_label = []

        for seg in seq:
            if seg in conversion_dict:
                converted = conversion_dict[seg]
            else:
                converted = len(conversion_dict)
                conversion_dict[seg] = converted

            relative_seq_label.append(converted)

        unique_labels_in_seq = set(conversion_dict.keys())
        return relative_seq_label, unique_labels_in_seq


class ASRFeatureSequenceLabel(FeatureSequenceLabel):
    """`FeatureSequenceLabel` collector from asr structured json files."""

    def __init__(
        self, manifests_files: Union[str, List[str]], max_number: Optional[int] = None, index_by_file_id: bool = False,
    ):

        """Parse lists of feature files and sequences of labels.

        Args:
            manifests_files: Either single string file or list of such -
                manifests to yield items from.
            max_number:  Maximum number of samples to collect; pass to `FeatureSequenceLabel` constructor.
            index_by_file_id: If True, saves a mapping from filename base (ID) to index in data; pass to `FeatureSequenceLabel` constructor.
        """

        feature_files, seq_labels = [], []
        for item in manifest.item_iter(manifests_files, parse_func=self._parse_item):
            feature_files.append(item['feature_file'])
            seq_labels.append(item['seq_label'])

        super().__init__(feature_files, seq_labels, max_number, index_by_file_id)

    def _parse_item(self, line: str, manifest_file: str) -> Dict[str, Any]:
        item = json.loads(line)

        # Feature file
        if 'feature_filename' in item:
            item['feature_file'] = item.pop('feature_filename')
        elif 'feature_filepath' in item:
            item['feature_file'] = item.pop('feature_filepath')
        else:
            raise ValueError(
                f"Manifest file has invalid json line " f"structure: {line} without proper feature file key."
            )
        item['feature_file'] = os.path.expanduser(item['feature_file'])

        # Seq of Label.
        if 'seq_label' in item:
            item['seq_label'] = item.pop('seq_label')
        else:
            raise ValueError(
                f"Manifest file has invalid json line " f"structure: {line} without proper seq_label key."
            )

        item = dict(feature_file=item['feature_file'], seq_label=item['seq_label'],)

        return item<|MERGE_RESOLUTION|>--- conflicted
+++ resolved
@@ -104,11 +104,8 @@
         offsets: List[str],
         speakers: List[Optional[int]],
         orig_sampling_rates: List[Optional[int]],
-<<<<<<< HEAD
         token_labels: List[Optional[int]],
-=======
         langs: List[Optional[str]],
->>>>>>> 75652789
         parser: parsers.CharParser,
         min_duration: Optional[float] = None,
         max_duration: Optional[float] = None,
@@ -140,13 +137,9 @@
         if index_by_file_id:
             self.mapping = {}
 
-<<<<<<< HEAD
-        for id_, audio_file, duration, offset, text, speaker, orig_sr, token_labels in zip(
-            ids, audio_files, durations, offsets, texts, speakers, orig_sampling_rates, token_labels
-=======
-        for id_, audio_file, duration, offset, text, speaker, orig_sr, lang in zip(
-            ids, audio_files, durations, offsets, texts, speakers, orig_sampling_rates, langs
->>>>>>> 75652789
+        for id_, audio_file, duration, offset, text, speaker, orig_sr, token_labels, langs in zip(
+            ids, audio_files, durations, offsets, texts, speakers, orig_sampling_rates, token_labels, langs
+
         ):
             # Duration filters.
             if min_duration is not None and duration < min_duration:
@@ -159,33 +152,24 @@
                 num_filtered += 1
                 continue
 
-<<<<<<< HEAD
-
             if token_labels is not None:
                 text_tokens = token_labels
             else:
-                text_tokens = parser(text)
-                if text_tokens is None:
-                    duration_filtered += duration
-                    num_filtered += 1
-                    continue
-=======
-            if text != '':
-                if hasattr(parser, "is_aggregate") and parser.is_aggregate:
-                    if lang is not None:
-                        text_tokens = parser(text, lang)
-                    else:
-                        raise ValueError("lang required in manifest when using aggregate tokenizers")
-                else:
-                    text_tokens = parser(text)
-            else:
-                text_tokens = []
-
-            if text_tokens is None:
-                duration_filtered += duration
-                num_filtered += 1
-                continue
->>>>>>> 75652789
+              if text != '':
+                  if hasattr(parser, "is_aggregate") and parser.is_aggregate:
+                      if lang is not None:
+                          text_tokens = parser(text, lang)
+                      else:
+                          raise ValueError("lang required in manifest when using aggregate tokenizers")
+                  else:
+                      text_tokens = parser(text)
+              else:
+                  text_tokens = []
+
+              if text_tokens is None:
+                  duration_filtered += duration
+                  num_filtered += 1
+                  continue
 
             total_duration += duration
 
@@ -223,11 +207,8 @@
             **kwargs: Kwargs to pass to `AudioText` constructor.
         """
 
-<<<<<<< HEAD
-        ids, audio_files, durations, texts, offsets, speakers, orig_srs, token_labels = [], [], [], [], [], [], [], []
-=======
-        ids, audio_files, durations, texts, offsets, speakers, orig_srs, langs = [], [], [], [], [], [], [], []
->>>>>>> 75652789
+
+        ids, audio_files, durations, texts, offsets, speakers, orig_srs, token_labels, langs = [], [], [], [], [], [], [], [], []
         for item in manifest.item_iter(manifests_files):
             ids.append(item['id'])
             audio_files.append(item['audio_file'])
@@ -236,15 +217,10 @@
             offsets.append(item['offset'])
             speakers.append(item['speaker'])
             orig_srs.append(item['orig_sr'])
-<<<<<<< HEAD
             token_labels.append(item['token_labels'])
-
-        super().__init__(ids, audio_files, durations, texts, offsets, speakers, orig_srs, token_labels, *args, **kwargs)
-=======
             langs.append(item['lang'])
-
-        super().__init__(ids, audio_files, durations, texts, offsets, speakers, orig_srs, langs, *args, **kwargs)
->>>>>>> 75652789
+        super().__init__(ids, audio_files, durations, texts, offsets, speakers, orig_srs, token_labels, langs, *args, **kwargs)
+
 
 
 class SpeechLabel(_Collection):
